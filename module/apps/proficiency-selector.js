--- conflicted
+++ resolved
@@ -90,20 +90,12 @@
         obj[key] = { label: label, chosen: chosen.includes(key) };
         return obj;
       }, {});
-<<<<<<< HEAD
       data = game.dnd5e.utils.sortObjectEntries(data, "label");
-=======
-      data = this._sortObject(data);
->>>>>>> 6c125115
     }
 
     for ( const category of Object.values(data) ) {
       if ( !category.children ) continue;
-<<<<<<< HEAD
       category.children = game.dnd5e.utils.sortObjectEntries(category.children, "label");
-=======
-      category.children = this._sortObject(category.children);
->>>>>>> 6c125115
     }
 
     return data;
@@ -130,7 +122,7 @@
     let [scope, collection, id] = identifier.split(".");
     if ( scope && collection ) pack = `${scope}.${collection}`;
     if ( !id ) id = identifier;
-  
+
     const packObject = game.packs.get(pack);
 
     // Full Item5e document required, always async.
